--- conflicted
+++ resolved
@@ -1,34 +1,21 @@
 opam-version: "2.0"
 name: "ocplib-json-typed-bson"
-<<<<<<< HEAD
+synopsis: "Libraries for reliable manipulation JSON objects (BSON)"
 version: "dev"
-=======
-synopsis: "A Json_repr compatible implementation of the JSON compatible subset of BSON"
-version: "0.7.1"
->>>>>>> 50117c08
 maintainer: "Benjamin Canou <benjamin@ocamlpro.com>"
 authors: "Benjamin Canou <benjamin@ocamlpro.com>"
 homepage: "https://github.com/ocamlpro/ocplib-json-typed"
-synopsis: "Libraries for reliable manipulation JSON objects (BSON)"
 bug-reports: "https://github.com/ocamlpro/ocplib-json-typed/issues"
 license: "LGPLv3 w/ linking exception"
 dev-repo: "git+https://github.com/ocamlpro/ocplib-json-typed.git"
 
-<<<<<<< HEAD
 build: [
   ["dune" "build" "-j" jobs "-p" name "@install"]
   ["dune" "runtest" "-p" name "-j" jobs] {with-test}
 ]
 depends: [
-  "ocaml" {>= "4.3.0"}
+  "ocaml" {>= "4.03.0"}
   "dune" {build & >= "1.7"}
   "ocplib-json-typed" {= "dev" }
-=======
-build: [ "dune" "build" "-j" jobs "-p" name "@install" "@runtest" {with-test} ]
-depends: [
-  "ocaml" {>= "4.03.0"}
-  "dune" {build & >= "1.0.1"}
-  "ocplib-json-typed" {= "0.7.1" }
->>>>>>> 50117c08
   "ocplib-endian" {>= "1.0"}
 ]